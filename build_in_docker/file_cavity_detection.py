from asyncio import subprocess
import concurrent.futures
import json
import os.path
import subprocess
import sys
from argparse import ArgumentParser
from os import mkdir, rename
from shutil import rmtree
from pathlib import Path
from time import time
from typing import Dict, Iterable, Union
from contextlib import contextmanager


DOCKER_IMAGE = "trailofbits/polytrackerbuilder-mupdf"
BINDIR = Path(os.path.dirname(os.path.realpath(__file__))) / "bin"
MUTOOL_PATH = "/sources/bin/mutool_track_no_control_flow"
TIMEOUT = 100
SCRIPTDIR = Path(os.path.dirname(os.path.realpath(__file__)))

POLYDB = "polytracker.db"
TDAG = "polytracker.tdag"
OUTPNG = "output.png"
RESULTSCSV = "cavities.csv"


def rename_if_exists(src: Path, dst: Path) -> None:
    if os.path.exists(src):
        rename(src, dst)


def save_results(filename: Path, workdir: Path, output_dir: Path, stats: Dict) -> None:
    base = filename.stem
    rename_if_exists(workdir / POLYDB, output_dir / f"{base}.db")
    rename_if_exists(workdir / TDAG, output_dir / f"{base}.tdag")
    rename_if_exists(workdir / OUTPNG, output_dir / f"{base}.png")
    with open(output_dir / f"{base}.meta.json", "w") as fstat:
        json.dump(stats, fstat)


@contextmanager
def create_work_dir(path: Path):
    try:
        mkdir(path)
        yield path.absolute()
    finally:
        rmtree(path)


# Runs full file cavity detection on draw pdf to png using mutool.
# Output format (return string) is filename,cavityfirst,cavitylast
# -1 is used for cavityfirst/cavitylast if timeout of the draw command
# -2 is used for cavityfirst/cavitylast if timeout of the dumptdag/cavity computation command
# Result files are stored to output_dir,
# an additional file call {base}.meta.json is created, containing two keys
# draw_time and cavity_compute_time, which indicate runtime in seconds for
# drawing and computing cavities.
def file_cavity_detection(file: Path, output_dir: Path, timeout: int) -> str:
    filename = file.name
    inputdir = os.path.abspath(file.parent)
    stats = {}
    print(f"Processing {filename}")

    with create_work_dir(Path(output_dir, file.stem)) as tmpd:
        # Run the draw command
        command = [
            "docker",
            "run",
            "-t",
            "--rm",
            "--mount",
            f"type=bind,source={inputdir},target=/inputs",
            "--mount",
            f"type=bind,source={BINDIR},target=/sources/bin",
            "--mount",
            f"type=bind,source={tmpd},target=/workdir",
            DOCKER_IMAGE,
            "/usr/bin/bash",
            "-c",
            f'cd /workdir && DFSAN_OPTIONS="strict_data_dependencies=0" timeout {TIMEOUT} {MUTOOL_PATH} draw -o {OUTPNG} /inputs/{filename}',
        ]

        stats["draw_command"] = " ".join(command)
        stats["draw_start"] = time()
        return_str = ""
        ret = None
        try:
            ret = subprocess.run(
                command, stdout=subprocess.DEVNULL, stderr=subprocess.DEVNULL
            )
            # ret = subprocess.run(command)
            # ret = subprocess.run(command, capture_output=True)
            # stats["draw_stdout"] = ret.stdout.decode('utf-8')
            # stats["draw_stderr"] = ret.stderr.decode('utf-8')
            # stats["draw_return_code"] = ret.returncode
            if ret.returncode == 124:
                return_str = f"{filename},-1,-1\n"
                stats["draw_timeout"] = True
            if ret.returncode in [125, 126, 127]:  # Failed to run container
                return_str = f"{filename},-3,-3\n"
        finally:
            stats["draw_end"] = time()
            stats["draw_time"] = stats["draw_end"] - stats["draw_start"]

        # Do the actual cavity detection (if prev command didn't fail)
        if return_str == "":
            command = [
                "python3",
                # str(SCRIPTDIR / "../polytracker/dumptdag.py"),
                str(SCRIPTDIR / "cavities.py"),
                str(tmpd / TDAG),
                f"/inputs/{filename}",
            ]

            stats["cavity_compute_command"] = " ".join(command)
            try:
                stats["cavity_compute_start"] = time()
                ret = subprocess.run(command, capture_output=True, timeout=timeout)
                return_str = ret.stdout.decode("utf-8")
                stats["cavity_compute_return_code"] = ret.returncode
                stats["cavity_compute_stderr"] = ret.stderr.decode("utf-8")
                if ret.returncode in [125, 126, 127]:  # Failed to run container
                    return_str = f"{filename},-4,-4\n"
            except subprocess.TimeoutExpired as e:
                return_str = f"{filename},-2,-2\n"
                stats["compute_cavity_timeout"] = True
            finally:
                stats["cavity_compute_end"] = time()
                stats["cavity_compute_time"] = (
                    stats["cavity_compute_end"] - stats["cavity_compute_start"]
                )

        save_results(Path(filename), tmpd, output_dir, stats)
        print(f"Finished {filename}")
        return return_str


def execute(output_dir: Path, nworkers: Union[None, int], paths: Iterable[Path]):
    if not os.path.exists(output_dir):
        mkdir(output_dir)
<<<<<<< HEAD

    # TODO (hbrodin): Consider not enqueueing all work upfront but keep a limit
    # on the size of the futures list and append as jobs complete.
    with concurrent.futures.ThreadPoolExecutor(max_workers=nworkers) as tpe, open(output_dir / RESULTSCSV, "w") as f:
=======
    with concurrent.futures.ThreadPoolExecutor(max_workers=nworkers) as tpe, open(
        output_dir / RESULTSCSV, "w"
    ) as f:
>>>>>>> e775d3f2
        futures = []
        for input in paths:
            if str(input).strip() == "-":
                # Read inputs from stdin
                for file in sys.stdin:
                    file = file.rstrip()
                    print(f"Queue {file}")
                    futures.append(
                        tpe.submit(file_cavity_detection, Path(file), output_dir, TIMEOUT)
                    )
            else:
                print(f"Queue {input}")
                futures.append(
                    tpe.submit(file_cavity_detection, input, output_dir, TIMEOUT)
                )
        for fut in concurrent.futures.as_completed(futures):
            f.write(fut.result())


def main():
    parser = ArgumentParser(
        description="""
        Run file cavity detection in parallell.
    """
    )

    parser.add_argument(
        "--jobs",
        "-j",
        type=int,
        default=None,
        help="Number of jobs to run in parallell",
    )
    parser.add_argument(
        "--output-dir", "-o", type=Path, help="Directory where output is stored"
    )

    parser.add_argument(
        "inputs", type=Path, nargs="+", help="Paths to inputs to mutate"
    )

    args = parser.parse_args()

    execute(args.output_dir, args.jobs, args.inputs)


if __name__ == "__main__":
    main()<|MERGE_RESOLUTION|>--- conflicted
+++ resolved
@@ -139,16 +139,13 @@
 def execute(output_dir: Path, nworkers: Union[None, int], paths: Iterable[Path]):
     if not os.path.exists(output_dir):
         mkdir(output_dir)
-<<<<<<< HEAD
 
     # TODO (hbrodin): Consider not enqueueing all work upfront but keep a limit
     # on the size of the futures list and append as jobs complete.
-    with concurrent.futures.ThreadPoolExecutor(max_workers=nworkers) as tpe, open(output_dir / RESULTSCSV, "w") as f:
-=======
     with concurrent.futures.ThreadPoolExecutor(max_workers=nworkers) as tpe, open(
         output_dir / RESULTSCSV, "w"
     ) as f:
->>>>>>> e775d3f2
+
         futures = []
         for input in paths:
             if str(input).strip() == "-":

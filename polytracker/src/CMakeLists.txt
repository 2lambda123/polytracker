--- conflicted
+++ resolved
@@ -41,19 +41,15 @@
                   ${TAINT_DIR}/memory_taints.cpp ${TAINT_DIR}/write_taints.cpp
                   ${TAINT_DIR}/argv.cpp)
 
-<<<<<<< HEAD
-set(TAINTDAG_SOURCES ${TAINTDAG_DIR}/encoding.cpp ${TAINTDAG_DIR}/error.cpp ${TAINTDAG_DIR}/fdmapping.cpp
-                     ${TAINTDAG_DIR}/output.cpp ${TAINTDAG_DIR}/polytracker.cpp)
-=======
 set(TAINTDAG_SOURCES
     ${TAINTDAG_DIR}/encoding.cpp
+    ${TAINTDAG_DIR}/error.cpp
     ${TAINTDAG_DIR}/fdmapping.cpp
     ${TAINTDAG_DIR}/output.cpp
     ${TAINTDAG_DIR}/polytracker.cpp
     ${TAINTDAG_DIR}/print.cpp
     ${TAINTDAG_DIR}/fnmapping.cpp
     ${TAINTDAG_DIR}/fntrace.cpp)
->>>>>>> a7e10a1c
 
 add_library(Polytracker STATIC ${POLY_SOURCES} ${TAINT_SOURCES}
                                ${TAINTDAG_SOURCES})

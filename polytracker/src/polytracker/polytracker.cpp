--- conflicted
+++ resolved
@@ -1,10 +1,7 @@
 #include "polytracker/polytracker.h"
 #include "polytracker/early_construct.h"
-<<<<<<< HEAD
 #include "taintdag/fnmapping.h"
-=======
 #include "polytracker/taint_sources.h"
->>>>>>> 6ecf7019
 #include "taintdag/polytracker.h"
 #include <atomic>
 #include <inttypes.h>
@@ -101,13 +98,11 @@
                     no_control_flow_tracing);
 }
 
-<<<<<<< HEAD
 extern "C" void __taint_start() { taint_start(); }
-=======
+
 extern "C" void __polytracker_taint_argv(int argc, char *argv[]) {
   polytracker::taint_argv(argc, argv);
 }
->>>>>>> 6ecf7019
 
 extern "C" void
 __polytracker_store_function_mapping(const func_mapping *func_map,
